--- conflicted
+++ resolved
@@ -244,11 +244,7 @@
     void showRowidColumn(bool show);
     void browseDataSetTableEncoding(bool forAllTables = false);
     void browseDataSetDefaultTableEncoding();
-<<<<<<< HEAD
-    void browseDataFetchAllData();
     void fileOpenReadOnly();
-=======
->>>>>>> a6f2a7d9
 };
 
 #endif