--- conflicted
+++ resolved
@@ -638,11 +638,7 @@
     // Special case: if there is only one cell of data to be pasted, paste it into all selected fields
     if(rows == 1 && columns == 1)
     {
-<<<<<<< HEAD
-        QByteArray bArrdata = source->first().first();
-=======
-        QByteArray data = source->front().front();
->>>>>>> 800a8daf
+        QByteArray bArrdata = source->front().front();
         for(int row=firstRow;row<firstRow+selectedRows;row++)
         {
             for(int column=firstColumn;column<firstColumn+selectedColumns;column++)
