#include "EditDialog.h"
#include "ui_EditDialog.h"
#include "sqlitedb.h"
#include "Settings.h"
#include "qhexedit.h"
#include "docktextedit.h"
#include "FileDialog.h"
#include "Data.h"

#include <QMainWindow>
#include <QKeySequence>
#include <QShortcut>
#include <QImageReader>
#include <QBuffer>
#include <QModelIndex>
#include <QtXml/QDomDocument>
#include <QMessageBox>
#include <QPrinter>
#include <QPrintPreviewDialog>
#include <QPainter>
#include <QClipboard>
#include <QTextDocument>

#include <Qsci/qsciscintilla.h>
#include <json.hpp>

using json = nlohmann::json;

EditDialog::EditDialog(QWidget* parent)
    : QDialog(parent),
      ui(new Ui::EditDialog),
      currentIndex(QModelIndex()),
      dataSource(SciBuffer),
      dataType(Null),
      isReadOnly(true)
{
    ui->setupUi(this);

    // Add Ctrl-Enter (Cmd-Enter on OSX) as a shortcut for the Apply button
    ui->buttonApply->setShortcut(QKeySequence(Qt::CTRL + Qt::Key_Return));
    ui->buttonApply->setToolTip(ui->buttonApply->toolTip() + " [" + ui->buttonApply->shortcut().toString(QKeySequence::NativeText) + "]");

    QHBoxLayout* hexLayout = new QHBoxLayout(ui->editorBinary);
    hexEdit = new QHexEdit(this);
    hexLayout->addWidget(hexEdit);
    hexEdit->setOverwriteMode(false);

    QHBoxLayout* sciLayout = new QHBoxLayout(ui->editorSci);
    sciEdit = new DockTextEdit(this);
    sciLayout->addWidget(sciEdit);

    QShortcut* ins = new QShortcut(QKeySequence(Qt::Key_Insert), this);
    connect(ins, SIGNAL(activated()), this, SLOT(toggleOverwriteMode()));

    connect(hexEdit, SIGNAL(dataChanged()), this, SLOT(updateApplyButton()));
    connect(sciEdit, SIGNAL(textChanged()), this, SLOT(updateApplyButton()));
    connect(sciEdit, SIGNAL(textChanged()), this, SLOT(editTextChanged()));

    // Create shortcuts for the widgets that doesn't have its own print action or printing mechanism.
    QShortcut* shortcutPrint = new QShortcut(QKeySequence::Print, this, nullptr, nullptr, Qt::WidgetShortcut);
    connect(shortcutPrint, &QShortcut::activated, this, &EditDialog::openPrintDialog);

    // Add actions to editors that have a context menu based on actions. This also activates the shortcuts.
    ui->editorImage->addAction(ui->actionPrintImage);
    ui->editorBinary->addAction(ui->actionPrint);
    ui->editorBinary->addAction(ui->actionCopyHexAscii);

    mustIndentAndCompact = Settings::getValue("databrowser", "indent_compact").toBool();
    ui->actionIndent->setChecked(mustIndentAndCompact);

    ui->buttonAutoSwitchMode->setChecked(Settings::getValue("databrowser", "auto_switch_mode").toBool());
    ui->actionWordWrap->setChecked(Settings::getValue("databrowser", "editor_word_wrap").toBool());
    setWordWrapping(ui->actionWordWrap->isChecked());

    reloadSettings();
}

EditDialog::~EditDialog()
{
    Settings::setValue("databrowser", "indent_compact",  mustIndentAndCompact);
    Settings::setValue("databrowser", "auto_switch_mode", ui->buttonAutoSwitchMode->isChecked());
    Settings::setValue("databrowser", "editor_word_wrap", ui->actionWordWrap->isChecked());
    delete ui;
}

void EditDialog::setCurrentIndex(const QModelIndex& idx)
{
    currentIndex = QPersistentModelIndex(idx);

    QByteArray bArrData = idx.data(Qt::EditRole).toByteArray();
    loadData(bArrData);
    updateCellInfoAndMode(bArrData);

    ui->buttonApply->setDisabled(true);
}

void EditDialog::showEvent(QShowEvent*)
{
    // Whenever the dialog is shown, position it at the center of the parent dialog
    QMainWindow* parentDialog = qobject_cast<QMainWindow*>(parent());
    if(parentDialog)
    {
        move(parentDialog->x() + parentDialog->width() / 2 - width() / 2,
            parentDialog->y() + parentDialog->height() / 2 - height() / 2);
    }
}

void EditDialog::reject()
{
    // We override this, to ensure the Escape key doesn't make the Edit Cell
    // dock go away
    return;
}

// Loads data from a cell into the Edit Cell window
void EditDialog::loadData(const QByteArray& bArrdata)
{
    QImage img;
    QString textData;

    // Clear previously removed BOM
    removedBom.clear();

    // Determine the data type, saving that info in the class variable
    dataType = checkDataType(bArrdata);

    // Get the current editor mode (eg text, hex, image, json or xml mode)
    int editMode = ui->comboMode->currentIndex();

    // Data type specific handling
    switch (dataType) {
    case Null:
        // Set enabled the text widget
        sciEdit->setEnabled(true);
        switch (editMode) {
        case TextEditor:
        case JsonEditor:
        case XmlEditor:

            // The JSON widget buffer is now the main data source
            dataSource = SciBuffer;

            // Empty the text editor contents, then enable text editing
            sciEdit->clear();

            break;

        case HexEditor:
            // The hex widget buffer is now the main data source
            dataSource = HexBuffer;

            // Load the Null into the hex editor
            hexEdit->setData(bArrdata);

            break;

        case ImageViewer:
            // The hex widget buffer is now the main data source
            dataSource = HexBuffer;

            // Clear any image from the image viewing widget
            ui->editorImage->setPixmap(QPixmap(0,0));

            // Load the Null into the hex editor
            hexEdit->setData(bArrdata);

            break;
        }
        break;

    case Text:
    case JSON:
    case XML:
        // Can be stored in any widget, except the ImageViewer

        switch (editMode) {
        case TextEditor:
        case JsonEditor:
        case XmlEditor:
            setDataInBuffer(bArrdata, SciBuffer);
            break;
        case HexEditor:
            setDataInBuffer(bArrdata, HexBuffer);
            break;
        case ImageViewer:
            // The image viewer cannot hold data nor display text.

            // Clear any image from the image viewing widget
            ui->editorImage->setPixmap(QPixmap(0,0));

            // Load the text into the text editor
            setDataInBuffer(bArrdata, SciBuffer);

            break;
        }
        break;

    case Image:
        // Image data is kept in the hex widget, mainly for safety.  If we
        // stored it in the editorImage widget instead, it would be a pixmap
        // and there's no good way to restore that back to the original
        // (pristine) image data.  eg image metadata would be lost
        setDataInBuffer(bArrdata, HexBuffer);

        // Update the display if in text edit or image viewer mode
        switch (editMode) {
        case TextEditor:
        case XmlEditor:
        case JsonEditor:
            // Disable text editing, and use a warning message as the contents
            sciEdit->setText(tr("Image data can't be viewed in this mode.") % '\n' %
                             tr("Try switching to Image or Binary mode."));
            sciEdit->setTextInMargin(tr("Image"));
            sciEdit->setEnabled(false);

            break;

        case ImageViewer:
            // Load the image into the image viewing widget
            if (img.loadFromData(bArrdata)) {
                ui->editorImage->setPixmap(QPixmap::fromImage(img));
            }
            break;
        }
        break;
    case SVG:
        // Set the XML data in any buffer or update image in image viewer mode
        switch (editMode) {
        case TextEditor:
        case JsonEditor:
        case XmlEditor:

            setDataInBuffer(bArrdata, SciBuffer);
            break;

        case HexEditor:

            setDataInBuffer(bArrdata, HexBuffer);
            break;

        case ImageViewer:
            // Set data in the XML (Sci) Buffer and load the SVG Image
            setDataInBuffer(bArrdata, SciBuffer);
            sciEdit->setLanguage(DockTextEdit::XML);

            // Load the image into the image viewing widget
            if (img.loadFromData(bArrdata)) {
                ui->editorImage->setPixmap(QPixmap::fromImage(img));
            }
            break;
        }
        break;

    default:

        // The data seems to be general binary data, which is always loaded
        // into the hex widget (the only safe place for it)

        // Load the data into the hex buffer
        setDataInBuffer(bArrdata, HexBuffer);

        switch (editMode) {
        case TextEditor:
        case JsonEditor:
        case XmlEditor:
            // Disable text editing, and use a warning message as the contents
            sciEdit->setText(QString(tr("Binary data can't be viewed in this mode.") % '\n' %
                                     tr("Try switching to Binary mode.")));
            sciEdit->setTextInMargin(Settings::getValue("databrowser", "blob_text").toString());
            sciEdit->setEnabled(false);
            break;

        case ImageViewer:
            // Clear any image from the image viewing widget
            ui->editorImage->setPixmap(QPixmap(0,0));
            break;
        }
    }
}

void EditDialog::importData()
{
    // Get list of supported image file formats to include them in the file dialog filter
    QString image_formats;
    QList<QByteArray> image_formats_list = QImageReader::supportedImageFormats();
    for(int i=0;i<image_formats_list.size();++i)
        image_formats.append(QString("*.%1 ").arg(QString::fromUtf8(image_formats_list.at(i))));
    // Chop last space
    image_formats.chop(1);

    QStringList filters;
    filters << tr("Text files (*.txt)") <<
        tr("JSON files (*.json)") <<
        tr("XML files (*.xml)") <<
        tr("Image files (%1)").arg(image_formats) <<
        tr("Binary files (*.bin)") << tr("All files (*)");

    QString selectedFilter;

    // Get the current editor mode (eg text, hex, image, json or xml mode)
    int mode = ui->comboMode->currentIndex();

    // Set as selected filter the appropriate for the current mode.
    switch (mode) {
    case TextEditor:
        selectedFilter = tr("Text files (*.txt)");
        break;
    case HexEditor:
        selectedFilter = tr("Binary files (*.bin)");
        break;
    case ImageViewer:
        selectedFilter = tr("Image files (%1)").arg(image_formats);
        break;
    case JsonEditor:
        selectedFilter = tr("JSON files (*.json)");
        break;
    case XmlEditor:
        selectedFilter = tr("XML files (*.xml)");
        break;
    }
    QString fileName = FileDialog::getOpenFileName(
                OpenDataFile,
                this,
                tr("Choose a file to import")
#ifndef Q_OS_MAC // Filters on OS X are buggy
                , filters.join(";;")
                , &selectedFilter
#endif
                );
    if(QFile::exists(fileName))
    {
        QFile file(fileName);
        if(file.open(QIODevice::ReadOnly))
        {
            QByteArray d = file.readAll();
            loadData(d);
            file.close();

            // Update the cell data info in the bottom left of the Edit Cell
            // and update mode (if required) to the just imported data type.
            updateCellInfoAndMode(d);
        }
    }
}

void EditDialog::exportData()
{
    QStringList filters;
    switch (dataType) {
    case Image: {
        // Images get special treatment.
        // Determine the likely filename extension.
        QByteArray cellData = hexEdit->data();
        QBuffer imageBuffer(&cellData);
        QImageReader imageReader(&imageBuffer);
        QString imageFormat = imageReader.format();
        filters << tr("%1 Image").arg(imageFormat.toUpper()) % " (*." % imageFormat.toLower() % ")";
        break;
    }
    case Binary:
        filters << tr("Binary files (*.bin)");
        break;
    case Text:
        // Include the XML case on the text data type, since XML detection is not very sofisticated.
        if (ui->comboMode->currentIndex() == XmlEditor)
            filters << tr("XML files (*.xml)") << tr("Text files (*.txt)");
        else
            filters << tr("Text files (*.txt)") << tr("XML files (*.xml)");
        break;
    case JSON:
        filters << tr("JSON files (*.json)");
        break;
    case SVG:
        filters << tr("SVG files (*.svg)");
        break;
    case XML:
        filters << tr("XML files (*.xml)");
        break;
    case Null:
        return;
    }

    if (dataSource == HexBuffer)
        filters << tr("Hex dump files (*.txt)");

    filters << tr("All files (*)");

    QString selectedFilter = filters.first();
    QString fileName = FileDialog::getSaveFileName(
                CreateDataFile,
                this,
                tr("Choose a filename to export data"),
                filters.join(";;"),
                /* defaultFileName */ QString(),
                &selectedFilter);
    if(fileName.size() > 0)
    {
        QFile file(fileName);
        if(file.open(QIODevice::WriteOnly))
        {
          switch (dataSource) {
          case HexBuffer:
              // Data source is the hex buffer
              // If text option has been selected, the readable representation of the content is saved to file.
              if (selectedFilter == tr("Hex dump files (*.txt)"))
                  file.write(hexEdit->toReadableString().toUtf8());
              else
                  file.write(hexEdit->data());
              break;
          case SciBuffer:
              // Data source is the Scintilla buffer
              file.write(sciEdit->text().toUtf8());
              break;
            }
            file.close();
        }
    }
}

void EditDialog::setNull()
{
    ui->editorImage->clear();
    hexEdit->setData(QByteArray());
    sciEdit->clear();
    dataType = Null;
    removedBom.clear();

    // The text editors don't know the difference between an empty string
    // and a NULL, so we need to record NULL outside of that
    dataType = Null;

    // Ensure the text (Scintilla) editor is enabled
    sciEdit->setEnabled(true);

    // Update the cell data info in the bottom left of the Edit Cell
    // The mode is also (if required) updated to text since it gives
    // the better visual clue of containing a NULL value (placeholder).
    updateCellInfoAndMode(hexEdit->data());

    sciEdit->setFocus();
}

void EditDialog::updateApplyButton()
{
    if (!isReadOnly)
        ui->buttonApply->setEnabled(true);
}

bool EditDialog::promptInvalidData(const QString& data_type, const QString& errorString)
{
    QMessageBox::StandardButton reply = QMessageBox::question(
      this,
      tr("Invalid data for this mode"),
      tr("The cell contains invalid %1 data. Reason: %2. Do you really want to apply it to the cell?").arg(data_type, errorString),
      QMessageBox::Apply | QMessageBox::Cancel);
    return (reply == QMessageBox::Apply);
}

void EditDialog::accept()
{
    if(!currentIndex.isValid())
        return;

    if (dataType == Null) {
        emit recordTextUpdated(currentIndex, hexEdit->data(), true);
        return;
    }

    switch (dataSource) {
    case SciBuffer:
        switch (sciEdit->language()) {
        case DockTextEdit::PlainText:
        {
            QString oldData = currentIndex.data(Qt::EditRole).toString();
            QString newData = removedBom + sciEdit->text();
            // Check first for null case, otherwise empty strings cannot overwrite NULL values
            if ((currentIndex.data(Qt::EditRole).isNull() && dataType != Null) || oldData != newData)
                // The data is different, so commit it back to the database
                emit recordTextUpdated(currentIndex, removedBom + newData.toUtf8(), false);
            break;
        }
        case DockTextEdit::JSON:
        {
            sciEdit->clearErrorIndicators();

            QString oldData = currentIndex.data(Qt::EditRole).toString();

            QString newData;
            bool proceed = true;
            json jsonDoc;

            try {
                jsonDoc = json::parse(sciEdit->text().toStdString());
            } catch(json::parse_error& parseError) {
                sciEdit->setErrorIndicator(static_cast<int>(parseError.byte - 1));

                proceed = promptInvalidData("JSON", parseError.what());
            }

            if (!jsonDoc.is_null()) {
                if (mustIndentAndCompact)
                    // Compact the JSON data before storing
                    newData = QString::fromStdString(jsonDoc.dump());
                else
                    newData = sciEdit->text();
            } else {
                newData = sciEdit->text();
            }
            proceed = proceed && (oldData != newData);

            if (proceed)
                // The data is different, so commit it back to the database
                emit recordTextUpdated(currentIndex, newData.toUtf8(), false);
        }
        break;
        case DockTextEdit::XML:
        {
            QString oldData = currentIndex.data(Qt::EditRole).toString();

            QString newData;
            QDomDocument xmlDoc;
            QString errorMsg;
            int errorLine, errorColumn;

            bool isValid = xmlDoc.setContent(sciEdit->text().toUtf8(), true, &errorMsg, &errorLine, &errorColumn);
            bool proceed;

            sciEdit->clearErrorIndicators();
            if (!isValid) {
                sciEdit->setErrorIndicator(errorLine-1, errorColumn-1, errorLine, 0);
                newData = sciEdit->text();
                proceed = (oldData != newData && promptInvalidData("XML", errorMsg));
            } else {
                if (mustIndentAndCompact)
                    // Compact the XML data before storing. If indent is -1, no whitespace at all is added.
                    newData = xmlDoc.toString(-1);
                else
                    newData = sciEdit->text();
                proceed = (oldData != newData);
            }
            if (proceed)
                // The data is different, so commit it back to the database
                emit recordTextUpdated(currentIndex, newData.toUtf8(), false);
        }
        break;
        }
        break;
    case HexBuffer:
        // The data source is the hex widget buffer, thus binary data
        QByteArray oldData = currentIndex.data(Qt::EditRole).toByteArray();
        QByteArray newData = hexEdit->data();
        if (newData != oldData)
            emit recordTextUpdated(currentIndex, newData, true);
        break;
    }
}

void EditDialog::setDataInBuffer(const QByteArray& bArrdata, DataSources source)
{
    dataSource = source;
    QString textData;

    // 1) Perform validation and text formatting (if applicable).
    // 2) Set the text in the corresponding editor widget (the text widget for the Image case).
    // 3) Enable the widget.
    switch (dataSource) {
    case SciBuffer:
        switch (sciEdit->language()) {
        case DockTextEdit::PlainText:
        {
            // Load the text into the text editor, remove BOM first if there is one
            QByteArray dataWithoutBom = bArrdata;
            removedBom = removeBom(dataWithoutBom);

            textData = QString::fromUtf8(dataWithoutBom.constData(), dataWithoutBom.size());
            sciEdit->setText(textData);

            // Select all of the text by default (this is useful for simple text data that we usually edit as a whole)
            if (!isReadOnly)
                sciEdit->selectAll();
            sciEdit->setEnabled(true);
            break;
        }
        case DockTextEdit::JSON:
        {
<<<<<<< HEAD
            QJsonParseError parseError;
            QJsonDocument jsonDoc = QJsonDocument::fromJson(QByteArray(bArrdata.constData(), bArrdata.size()), &parseError);
=======
            sciEdit->clearErrorIndicators();

            json jsonDoc;
>>>>>>> 800a8daf

            try {
                jsonDoc = json::parse(std::string(data.constData(), static_cast<size_t>(data.size())));
            } catch(json::parse_error& parseError) {
                sciEdit->setErrorIndicator(static_cast<int>(parseError.byte - 1));
            }

            if (mustIndentAndCompact && !jsonDoc.is_null() && !jsonDoc.is_discarded()) {
                // Load indented JSON into the JSON editor
                textData = QString::fromStdString(jsonDoc.dump(4));
            } else {
                // Fallback case. The data is not yet valid JSON or no auto-formatting applied.
                textData = QString::fromUtf8(bArrdata.constData(), bArrdata.size());
            }

            sciEdit->setText(textData);
            sciEdit->setEnabled(true);
        }

        break;

        case DockTextEdit::XML:
        {
            QString errorMsg;
            int errorLine, errorColumn;
            QDomDocument xmlDoc;
            bool isValid = xmlDoc.setContent(bArrdata, true, &errorMsg, &errorLine, &errorColumn);

            if (mustIndentAndCompact && isValid) {
                // Load indented XML into the XML editor
                textData = xmlDoc.toString(Settings::getValue("editor", "tabsize").toInt());
            } else {
                // Fallback case. The data is not yet valid JSON or no auto-formatting applied.
                textData = QString::fromUtf8(bArrdata.constData(), bArrdata.size());
            }
            sciEdit->setText(textData);

            sciEdit->clearErrorIndicators();
            if (!isValid)
                // Adjust line and column by one (Scintilla starts at 1 and QDomDocument at 0)
                sciEdit->setErrorIndicator(errorLine-1, errorColumn-1, errorLine, 0);
            sciEdit->setEnabled(true);

        }
        break;
        }
        break;
    case HexBuffer:
        hexEdit->setData(bArrdata);
        hexEdit->setEnabled(true);

        break;
    }

}

// Called when the user manually changes the "Mode" drop down combobox
void EditDialog::editModeChanged(int newMode)
{
    ui->actionIndent->setEnabled(newMode == JsonEditor || newMode == XmlEditor);
    setStackCurrentIndex(newMode);

    // * If the dataSource is the text buffer, the data is always text *
    switch (dataSource) {
    case HexBuffer:

        // * If the dataSource is the hex buffer, the contents could be anything
        //   so we just pass it to our loadData() function to handle *
        // Note that we have already set the editor, as loadData() relies on it
        // being current

        // Load the data into the appropriate widget, as done by loadData()
        loadData(hexEdit->data());
        break;
    case SciBuffer:
        switch (newMode) {
        case HexEditor: // Switching to the hex editor
            // Convert the text widget buffer for the hex widget
            setDataInBuffer(sciEdit->text().toUtf8(), HexBuffer);
            break;
        case ImageViewer:
        {
            // When SVG format, load the image, else clear it.
            QByteArray bArrdata = sciEdit->text().toUtf8();
            dataType = checkDataType(bArrdata);
            if (dataType == SVG) {
                QImage img;

                if (img.loadFromData(bArrdata))
                    ui->editorImage->setPixmap(QPixmap::fromImage(img));
                else
                    // Clear any image from the image viewing widget
                    ui->editorImage->setPixmap(QPixmap(0,0));
            }
        }
        break;

        case TextEditor: // Switching to the text editor
        case JsonEditor: // Switching to the JSON editor
        case XmlEditor: // Switching to the XML editor
            // The text is already in the Sci buffer but we need to perform the necessary formatting.
            setDataInBuffer(sciEdit->text().toUtf8(), SciBuffer);

            break;
        }
    }
}

// Called for every keystroke in the text editor (only)
void EditDialog::editTextChanged()
{
    if (dataSource == SciBuffer) {

        // Update the cell info in the bottom left manually.  This is because
        // updateCellInfoAndMode() only works with QByteArray's (for now)
        int dataLength = sciEdit->text().length();
        bool isModified = sciEdit->isModified();

        // If data has been entered in the text editor, it can't be a NULL
        // any more. It hasn't been validated yet, so it cannot be JSON nor XML.
        if (dataType == Null && isModified && dataLength != 0)
            dataType = Text;

        if (dataType != Null) {
            sciEdit->clearTextInMargin();
            ui->labelType->setText(tr("Type of data currently in cell: Text / Numeric"));
        }
        ui->labelSize->setText(tr("%n character(s)", "", dataLength));
    }
}

void EditDialog::setMustIndentAndCompact(bool enable)
{
    mustIndentAndCompact = enable;

    // Indent or compact if necessary. If data has changed (button Apply indicates so), reload from the widget, else from the table.
    if (ui->buttonApply->isEnabled()) {
        setDataInBuffer(sciEdit->text().toUtf8(), SciBuffer);
    } else
        setCurrentIndex(currentIndex);
}

// Determine the type of data in the cell
int EditDialog::checkDataType(const QByteArray& bArrdata)
{
    QByteArray cellData = bArrdata;

    // Check for NULL data type
    if (cellData.isNull()) {
        return Null;
    }

    // Check if it's an image. First do a quick test by calling canRead() which only checks the first couple of bytes or so. Only if
    // that returned true, do a more sophisticated test of the data. This way we get both, good performance and proper data checking.
    QBuffer imageBuffer(&cellData);
    QImageReader readerBuffer(&imageBuffer);
    QString imageFormat = readerBuffer.format();
    if(readerBuffer.canRead() && !readerBuffer.read().isNull())
        return imageFormat == "svg" ? SVG : Image;

    // Check if it's text only
    if(isTextOnly(cellData))
    {
        if (cellData.startsWith("<?xml"))
            return XML;

        if(!json::parse(cellData, nullptr, false).is_discarded())
            return JSON;
        else
            return Text;
    }

    // It's none of the above, so treat it as general binary data
    return Binary;
}

void EditDialog::toggleOverwriteMode()
{
    static bool currentMode = false;
    currentMode = !currentMode;

    hexEdit->setOverwriteMode(currentMode);
    sciEdit->setOverwriteMode(currentMode);
}

void EditDialog::setFocus()
{
    QDialog::setFocus();

    // Set the focus to the editor widget. The idea here is that setting focus
    // to the dock itself doesn't make much sense as it's just a frame; you'd
    // have to tab to the editor which is what you most likely want to use. So
    // in order to save the user from doing this we explicitly set the focus
    // to the current editor.
    int editMode = ui->editorStack->currentIndex();

    switch (editMode) {
    case TextEditor:
        sciEdit->setFocus();
        if (sciEdit->language() == DockTextEdit::PlainText && !isReadOnly)
            sciEdit->selectAll();
        break;
    case HexEditor:
        hexEdit->setFocus();
        break;
    case ImageViewer:
        // Nothing to do
        break;
    }

}

// Enables or disables the Apply, Null, & Import buttons in the Edit Cell dock.
// Sets or unsets read-only properties for the editors.
void EditDialog::setReadOnly(bool ro)
{
    isReadOnly = ro;

    ui->buttonApply->setEnabled(!ro);
    ui->actionNull->setEnabled(!ro);
    ui->actionImport->setEnabled(!ro);

    sciEdit->setReadOnly(ro);
    hexEdit->setReadOnly(ro);
}

void EditDialog::switchEditorMode(bool autoSwitchForType)
{
    if (autoSwitchForType) {
        // Switch automatically the editing mode according to the detected data.
        switch (dataType) {
        case Image:
            ui->comboMode->setCurrentIndex(ImageViewer);
            break;
        case Binary:
            ui->comboMode->setCurrentIndex(HexEditor);
            break;
        case Null:
        case Text:
            ui->comboMode->setCurrentIndex(TextEditor);
            break;
        case JSON:
            ui->comboMode->setCurrentIndex(JsonEditor);
            break;
        case SVG:
        case XML:
            ui->comboMode->setCurrentIndex(XmlEditor);
            break;
        }
    }
}

// Update the information labels in the bottom left corner of the dialog
// and switches the editor mode, if required, according to the detected data type.
void EditDialog::updateCellInfoAndMode(const QByteArray& bArrdata)
{
    QByteArray cellData = bArrdata;

    switchEditorMode(ui->buttonAutoSwitchMode->isChecked());

    // Image data needs special treatment
    if (dataType == Image || dataType == SVG) {
        QBuffer imageBuffer(&cellData);
        QImageReader imageReader(&imageBuffer);

        // Display the image format
        QString imageFormat = imageReader.format();

        ui->labelType->setText(tr("Type of data currently in cell: %1 Image").arg(imageFormat.toUpper()));

        // Display the image dimensions and size
        QSize imageDimensions = imageReader.size();
        int imageSize = cellData.size();

        QString labelSizeText = tr("%1x%2 pixel(s)").arg(imageDimensions.width()).arg(imageDimensions.height()) + ", " + humanReadableSize(imageSize);

        ui->labelSize->setText(labelSizeText);

        return;
    }

    // Use a switch statement for the other data types to keep things neat :)
    switch (dataType) {
    case Null: {
        // NULL data type
        ui->labelType->setText(tr("Type of data currently in cell: NULL"));
        ui->labelSize->setText(tr("%n byte(s)", "", 0));

        // Use margin to set the NULL text.
        sciEdit->setTextInMargin(Settings::getValue("databrowser", "null_text").toString());
        break;
    }
    case XML:
    case Text: {
        // Text only
        // Determine the length of the cell text in characters (possibly different to number of bytes).
        int textLength = QString(cellData).length();
        ui->labelType->setText(tr("Type of data currently in cell: Text / Numeric"));
        ui->labelSize->setText(tr("%n character(s)", "", textLength));
        break;
    }
    case JSON: {
        // Valid JSON
        // Determine the length of the cell text in characters (possibly different to number of bytes).
        int jsonLength = QString(cellData).length();
        ui->labelType->setText(tr("Type of data currently in cell: Valid JSON"));
        ui->labelSize->setText(tr("%n character(s)", "", jsonLength));
        break;
    }
    default:

        // Determine the length of the cell data
        int dataLength = cellData.length();
        // If none of the above data types, consider it general binary data
        ui->labelType->setText(tr("Type of data currently in cell: Binary"));
        ui->labelSize->setText(tr("%n byte(s)", "", dataLength));
        break;
    }
}

QString EditDialog::humanReadableSize(double byteCount) const
{
    QStringList units;
    units << "" << "Ki" << "Mi" << "Gi" << "Ti" << "Pi" << "Ei" << "Zi";

    for(const QString& unit : units)
    {
        if(fabs(byteCount) < 1024.0)
        {
            QString size = QString::number(byteCount, 'f', 2);
            return size + " " + unit + "B";
        }

        byteCount /= 1024.0;
    }

    QString yiUnit = "Yi";
    QString size = QString::number(byteCount, 'f', 2);

    return size + " " + yiUnit + "B";
}

void EditDialog::reloadSettings()
{
    // Set the (SQL) editor font for hex editor, since it needs a
    // Monospace font and the databrowser font would be usually of
    // variable width.
    QFont hexFont(Settings::getValue("editor", "font").toString());
    hexFont.setPointSize(Settings::getValue("databrowser", "fontsize").toInt());
    hexEdit->setFont(hexFont);

    ui->editCellToolbar->setToolButtonStyle(static_cast<Qt::ToolButtonStyle>
                                            (Settings::getValue("General", "toolbarStyleEditCell").toInt()));

    sciEdit->reloadSettings();
}

void EditDialog::setStackCurrentIndex(int editMode)
{
    switch (editMode) {
    case TextEditor:
        // Scintilla case: switch to the single Scintilla editor and set language
        ui->editorStack->setCurrentIndex(TextEditor);
        sciEdit->setLanguage(DockTextEdit::PlainText);
        break;
    case HexEditor:
    case ImageViewer:
        // General case: switch to the selected editor
        ui->editorStack->setCurrentIndex(editMode);
        break;
    case JsonEditor:
        // Scintilla case: switch to the single Scintilla editor and set language
        ui->editorStack->setCurrentIndex(TextEditor);
        sciEdit->setLanguage(DockTextEdit::JSON);
        break;
    case XmlEditor:
        // Scintilla case: switch to the single Scintilla editor and set language
        ui->editorStack->setCurrentIndex(TextEditor);
        sciEdit->setLanguage(DockTextEdit::XML);
        break;
    }
}

void EditDialog::openPrintDialog()
{
    int editMode = ui->editorStack->currentIndex();
    if (editMode == ImageViewer) {
        openPrintImageDialog();
        return;
    }

    QPrinter printer;
    QPrintPreviewDialog *dialog = new QPrintPreviewDialog(&printer);

    QTextDocument *document = new QTextDocument();
    switch (dataSource) {
    case SciBuffer:
        // This case isn't really expected because the Scintilla widget has it's own printing slot
        document->setPlainText(sciEdit->text());
        break;
    case HexBuffer:
        document->setPlainText(hexEdit->toReadableString());
        document->setDefaultFont(hexEdit->font());
        break;
    }

    connect(dialog, &QPrintPreviewDialog::paintRequested, [&](QPrinter *previewPrinter) {
        document->print(previewPrinter);
    });

    dialog->exec();

    delete dialog;
    delete document;
}

void EditDialog::openPrintImageDialog()
{
    QPrinter printer;
    QPrintPreviewDialog *dialog = new QPrintPreviewDialog(&printer);

    connect(dialog, &QPrintPreviewDialog::paintRequested, [&](QPrinter *previewPrinter) {
            QPainter painter(previewPrinter);
            QRect rect = painter.viewport();
            QSize size = ui->editorImage->pixmap()->size();
            size.scale(rect.size(), Qt::KeepAspectRatio);
            painter.setViewport(rect.x(), rect.y(), size.width(), size.height());
            painter.setWindow(ui->editorImage->pixmap()->rect());
            painter.drawPixmap(0, 0, *ui->editorImage->pixmap());
        });

    dialog->exec();

    delete dialog;
}

void EditDialog::copyHexAscii()
{
    QApplication::clipboard()->setText(hexEdit->selectionToReadableString());
}

void EditDialog::setWordWrapping(bool value)
{
    // Set wrap lines
    sciEdit->setWrapMode(value ? QsciScintilla::WrapWord : QsciScintilla::WrapNone);
}<|MERGE_RESOLUTION|>--- conflicted
+++ resolved
@@ -583,17 +583,12 @@
         }
         case DockTextEdit::JSON:
         {
-<<<<<<< HEAD
-            QJsonParseError parseError;
-            QJsonDocument jsonDoc = QJsonDocument::fromJson(QByteArray(bArrdata.constData(), bArrdata.size()), &parseError);
-=======
             sciEdit->clearErrorIndicators();
 
             json jsonDoc;
->>>>>>> 800a8daf
 
             try {
-                jsonDoc = json::parse(std::string(data.constData(), static_cast<size_t>(data.size())));
+                jsonDoc = json::parse(std::string(bArrdata.constData(), static_cast<size_t>(bArrdata.size())));
             } catch(json::parse_error& parseError) {
                 sciEdit->setErrorIndicator(static_cast<int>(parseError.byte - 1));
             }
