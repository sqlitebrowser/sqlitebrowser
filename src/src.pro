TEMPLATE = app

QT += core gui network widgets printsupport concurrent xml

TARGET = sqlitebrowser

CONFIG += debug_and_release
CONFIG += qt
CONFIG += warn_on

QMAKE_CXXFLAGS += -std=c++11

# create a unittest option
CONFIG(unittest) {
  QT += testlib

  HEADERS += tests/testsqlobjects.h tests/TestImport.h tests/TestRegex.h tests/TestRowCache.h
  SOURCES += tests/testsqlobjects.cpp tests/TestImport.cpp tests/TestRegex.cpp tests/TestRowCache.cpp
} else {
  SOURCES += main.cpp
}

HEADERS += \
    sqlitedb.h \
    MainWindow.h \
    EditIndexDialog.h \
    AboutDialog.h \
    EditTableDialog.h \
    AddRecordDialog.h \
    Settings.h \
    PreferencesDialog.h \
    EditDialog.h \
    ExportDataDialog.h \
    ImportCsvDialog.h \
    sqltextedit.h \
    sql/sqlitetypes.h \
    csvparser.h \
    ExtendedTableWidget.h \
    sqlitetablemodel.h \
    RowCache.h \
    RowLoader.h \
    FilterTableHeader.h \
    version.h \
    SqlExecutionArea.h \
    VacuumDialog.h \
    DbStructureModel.h \
    Application.h \
    sqlite.h \
    CipherDialog.h \
    ExportSqlDialog.h \
    SqlUiLexer.h \
    FileDialog.h \
    ColumnDisplayFormatDialog.h \
    FilterLineEdit.h \
    RemoteDatabase.h \
    ForeignKeyEditorDelegate.h \
    PlotDock.h \
    RemoteDock.h \
    RemoteModel.h \
    RemotePushDialog.h \
    docktextedit.h \
    FindReplaceDialog.h \
    ExtendedScintilla.h \
    FileExtensionManager.h \
    CondFormatManager.h \
    Data.h \
    CipherSettings.h \
    DotenvFormat.h \
    Palette.h \
    CondFormat.h \
    sql/Query.h \
    RunSql.h \
    sql/ObjectIdentifier.h \
    ProxyDialog.h \
    IconCache.h \
    SelectItemsPopup.h \
    TableBrowser.h \
    sql/parser/ParserDriver.h \
    sql/parser/sqlite3_lexer.h \
    sql/parser/sqlite3_location.h \
    sql/parser/sqlite3_parser.hpp

SOURCES += \
    sqlitedb.cpp \
    MainWindow.cpp \
    EditIndexDialog.cpp \
    EditTableDialog.cpp \
    AddRecordDialog.cpp \
    Settings.cpp \
    PreferencesDialog.cpp \
    AboutDialog.cpp \
    EditDialog.cpp \
    ExportDataDialog.cpp \
    ImportCsvDialog.cpp \
    sqltextedit.cpp \
    sql/sqlitetypes.cpp \
    csvparser.cpp \
    ExtendedTableWidget.cpp \
    sqlitetablemodel.cpp \
    RowLoader.cpp \
    FilterTableHeader.cpp \
    SqlExecutionArea.cpp \
    VacuumDialog.cpp \
    DbStructureModel.cpp \
    Application.cpp \
    CipherDialog.cpp \
    ExportSqlDialog.cpp \
    SqlUiLexer.cpp \
    FileDialog.cpp \
    ColumnDisplayFormatDialog.cpp \
    FilterLineEdit.cpp \
    RemoteDatabase.cpp \
    ForeignKeyEditorDelegate.cpp \
    PlotDock.cpp \
    RemoteDock.cpp \
    RemoteModel.cpp \
    RemotePushDialog.cpp \
    docktextedit.cpp \
    FindReplaceDialog.cpp \
    ExtendedScintilla.cpp \
    FileExtensionManager.cpp \
    CondFormatManager.cpp \
    Data.cpp \
    CipherSettings.cpp \
    DotenvFormat.cpp \
    Palette.cpp \
    CondFormat.cpp \
    sql/Query.cpp \
    RunSql.cpp \
    sql/ObjectIdentifier.cpp \
    ProxyDialog.cpp \
    IconCache.cpp \
    SelectItemsPopup.cpp \
    TableBrowser.cpp \
    sql/parser/ParserDriver.cpp \
    sql/parser/sqlite3_lexer.cpp \
    sql/parser/sqlite3_parser.cpp

RESOURCES += icons/icons.qrc \
             translations/flags/flags.qrc \
             translations/translations.qrc \
             certs/CaCerts.qrc \
             qdarkstyle/style.qrc

FORMS += \
    MainWindow.ui \
    EditIndexDialog.ui \
    AboutDialog.ui \
    EditTableDialog.ui \
    AddRecordDialog.ui \
    PreferencesDialog.ui \
    EditDialog.ui \
    ExportDataDialog.ui \
    ImportCsvDialog.ui \
    SqlExecutionArea.ui \
    VacuumDialog.ui \
    CipherDialog.ui \
    ExportSqlDialog.ui \
    ColumnDisplayFormatDialog.ui \
    PlotDock.ui \
    RemoteDock.ui \
    RemotePushDialog.ui \
    FindReplaceDialog.ui \
    FileExtensionManager.ui \
    CondFormatManager.ui \
    ProxyDialog.ui \
    SelectItemsPopup.ui \
    TableBrowser.ui

TRANSLATIONS += \
    translations/sqlb_ar_SA.ts \
    translations/sqlb_cs.ts \
    translations/sqlb_zh.ts \
    translations/sqlb_zh_TW.ts \
    translations/sqlb_de.ts \
    translations/sqlb_es_ES.ts \
    translations/sqlb_fr.ts \
    translations/sqlb_ru.ts \
    translations/sqlb_pl.ts \
    translations/sqlb_pt_BR.ts \
    translations/sqlb_en_GB.ts \
    translations/sqlb_ko_KR.ts \
    translations/sqlb_tr.ts \
    translations/sqlb_uk_UA.ts \
    translations/sqlb_it.ts \
<<<<<<< HEAD
    translations/sqlb_it_IT.ts
=======
    translations/sqlb_ja.ts
>>>>>>> 2ae45c33

# SQLite / SQLCipher switch pieces
CONFIG(sqlcipher) {
    QMAKE_CXXFLAGS += -DENABLE_SQLCIPHER
    LIBS += -lsqlcipher

    # Add the paths for Homebrew installed SQLCipher
    macx {
        INCLUDEPATH += /usr/local/opt/sqlcipher/include
        LIBS += -L/usr/local/opt/sqlcipher/lib
    }
} else {
    LIBS += -lsqlite3

    # Add the paths for Homebrew installed SQLite
    macx {
        INCLUDEPATH += /usr/local/opt/sqlite/include
        LIBS += -L/usr/local/opt/sqlite/lib
    }
}

LIBPATH_QHEXEDIT=$$OUT_PWD/../libs/qhexedit
LIBPATH_QCUSTOMPLOT=$$OUT_PWD/../libs/qcustomplot-source
LIBPATH_QSCINTILLA=$$OUT_PWD/../libs/qscintilla/Qt4Qt5
LIBPATH_JSON=$$OUT_PWD/../libs/json
unix {
    LIBS += -ldl
}
os2 {
    RC_FILE = os2app.rc
}
win32 {
    TARGET = "DB Browser for SQLite"
    RC_FILE = winapp.rc
    INCLUDEPATH += $$PWD
    CONFIG(debug,debug|release) {
        LIBPATH_QHEXEDIT = $$LIBPATH_QHEXEDIT/debug
        LIBPATH_QCUSTOMPLOT = $$LIBPATH_QCUSTOMPLOT/debug
        LIBPATH_QSCINTILLA = $$LIBPATH_QSCINTILLA/debug
        LIBPATH_JSON = $$LIBPATH_JSON/debug
    }
    CONFIG(release,debug|release) {
        LIBPATH_QHEXEDIT = $$LIBPATH_QHEXEDIT/release
        LIBPATH_QCUSTOMPLOT = $$LIBPATH_QCUSTOMPLOT/release
        LIBPATH_QSCINTILLA = $$LIBPATH_QSCINTILLA/release
        LIBPATH_JSON = $$LIBPATH_JSON/release
    }
    QMAKE_CXXFLAGS += -DCHECKNEWVERSION

    # Added SQLite installation path variables, matching our setup guide
    LIBS += -L$$PWD/../../../dev/SQLite/ -lsqlite3
    INCLUDEPATH += $$PWD/../../../dev/SQLite
    DEPENDPATH += $$PWD/../../../dev/SQLite
}
macx {
    TARGET = "DB Browser for SQLite"
    RC_FILE = macapp.icns
    QT += macextras opengl
    INCLUDEPATH += /usr/local/include
    LIBS += -L/usr/local/lib -framework Carbon
    QMAKE_INFO_PLIST = app.plist
    QMAKE_CXXFLAGS += -DCHECKNEWVERSION
}

CONFIG(all_warnings) {
    QMAKE_CXXFLAGS += -Wall -Wextra -Wshadow -Wnon-virtual-dtor -Wold-style-cast -Wcast-align -Wunused -Woverloaded-virtual -Wpedantic -Wconversion -Wsign-conversion
    QMAKE_CXXFLAGS += -Wnull-dereference -Wdouble-promotion -Wformat=2 -Wduplicated-cond -Wduplicated-branches -Wlogical-op -Wuseless-cast
}

UI_DIR = .ui
INCLUDEPATH += $$PWD/../libs/qhexedit/src $$PWD/../libs/qcustomplot-source $$PWD/../libs/qscintilla/Qt4Qt5 $$PWD/../libs/json $$PWD/..
LIBS += -L$$LIBPATH_QHEXEDIT -L$$LIBPATH_QCUSTOMPLOT -L$$LIBPATH_QSCINTILLA -lqhexedit -lqcustomplot -lqscintilla2
DEPENDPATH += $$PWD/../libs/qhexedit $$PWD/../libs/qcustomplot-source $$PWD/../libs/qscintilla/Qt4Qt5 $$PWD/../libs/json

unix {
    # Below, the user can specify where all generated file can be placed
    # through a set of variables, being them:
    #
    # PREFIX        -> the root directory where the files will be placed
    # BINDIR        -> where executables accessible by the user resides
    # DATADIR       -> where data files and resources should be placed
    #
    # The values of each variable changes between supported platforms and are describe as follow

    # Default configuration for package sqlitebrowser.
    # The default prefix is /usr/local
    !defined(PREFIX, var):        PREFIX = /usr/local
    !defined(BINDIR, var):        BINDIR = $$PREFIX/bin
    !defined(DATADIR, var):       DATADIR = $$PREFIX/share

    # The executable
    target.path = $$BINDIR
    INSTALLS += target

    # Icon
    icon.path = $$DATADIR/icons/hicolor/256x256/apps/
    icon.files = icons/sqlitebrowser.png
    INSTALLS += icon

    # Desktop metadata
    desktop.path = $$DATADIR/applications/
    desktop.files = ../distri/sqlitebrowser.desktop
    INSTALLS += desktop
    appdata.path = $$DATADIR/appdata/
    appdata.files = ../distri/sqlitebrowser.desktop.appdata.xml
    INSTALLS += appdata
}

# Rules for creating/updating {ts|qm}-files
include(i18n.pri)<|MERGE_RESOLUTION|>--- conflicted
+++ resolved
@@ -183,11 +183,7 @@
     translations/sqlb_tr.ts \
     translations/sqlb_uk_UA.ts \
     translations/sqlb_it.ts \
-<<<<<<< HEAD
-    translations/sqlb_it_IT.ts
-=======
     translations/sqlb_ja.ts
->>>>>>> 2ae45c33
 
 # SQLite / SQLCipher switch pieces
 CONFIG(sqlcipher) {
