--- conflicted
+++ resolved
@@ -6,13 +6,8 @@
    <rect>
     <x>0</x>
     <y>0</y>
-<<<<<<< HEAD
     <width>651</width>
-    <height>362</height>
-=======
-    <width>617</width>
     <height>400</height>
->>>>>>> b4c8ec97
    </rect>
   </property>
   <property name="windowTitle">
@@ -89,11 +84,8 @@
        <addaction name="actionNewRecord"/>
        <addaction name="actionDeleteRecord"/>
        <addaction name="separator"/>
-<<<<<<< HEAD
        <addaction name="actionToggleFormatToolbar"/>
-=======
        <addaction name="actionFind"/>
->>>>>>> b4c8ec97
       </widget>
      </item>
      <item>
@@ -743,17 +735,30 @@
     <enum>Qt::WidgetShortcut</enum>
    </property>
   </action>
-<<<<<<< HEAD
-  <action name="actionBold">
-=======
   <action name="actionFind">
->>>>>>> b4c8ec97
    <property name="checkable">
     <bool>true</bool>
    </property>
    <property name="icon">
     <iconset resource="icons/icons.qrc">
-<<<<<<< HEAD
+     <normaloff>:/icons/find</normaloff>:/icons/find</iconset>
+   </property>
+   <property name="text">
+    <string>Find in cells</string>
+   </property>
+   <property name="toolTip">
+    <string>Open the find tool bar which allows you to search for values in the table view below.</string>
+   </property>
+   <property name="shortcut">
+    <string>Ctrl+F</string>
+   </property>
+  </action>
+  <action name="actionBold">
+   <property name="checkable">
+    <bool>true</bool>
+   </property>
+   <property name="icon">
+    <iconset resource="icons/icons.qrc">
      <normaloff>:/icons/text_bold.png</normaloff>:/icons/text_bold.png</iconset>
    </property>
    <property name="text">
@@ -926,18 +931,6 @@
    </property>
    <property name="whatsThis">
     <string>This button shows or hides the formatting toolbar of the Data Browser</string>
-=======
-     <normaloff>:/icons/find</normaloff>:/icons/find</iconset>
-   </property>
-   <property name="text">
-    <string>Find in cells</string>
-   </property>
-   <property name="toolTip">
-    <string>Open the find tool bar which allows you to search for values in the table view below.</string>
-   </property>
-   <property name="shortcut">
-    <string>Ctrl+F</string>
->>>>>>> b4c8ec97
    </property>
   </action>
  </widget>
