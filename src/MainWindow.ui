--- conflicted
+++ resolved
@@ -2366,7 +2366,6 @@
     <string>Stop the currently running SQL script</string>
    </property>
   </action>
-<<<<<<< HEAD
   <action name="actionPrintTable">
    <property name="icon">
     <iconset resource="icons/icons.qrc">
@@ -2461,7 +2460,8 @@
    </property>
    <property name="whatsThis">
     <string>This button deletes the record or records currently selected in the table</string>
-=======
+   </property>
+  </action>
   <action name="actionSaveProjectAs">
    <property name="icon">
     <iconset resource="icons/icons.qrc">
@@ -2472,7 +2472,6 @@
    </property>
    <property name="toolTip">
     <string>Save the project in a file selected in a dialog</string>
->>>>>>> f08cdb19
    </property>
   </action>
  </widget>
