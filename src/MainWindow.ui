--- conflicted
+++ resolved
@@ -2170,7 +2170,6 @@
     <enum>QAction::TextHeuristicRole</enum>
    </property>
   </action>
-<<<<<<< HEAD
   <action name="insertValuesAction">
    <property name="text">
     <string>Insert Values...</string>
@@ -2191,11 +2190,11 @@
    </property>
    <property name="statusTip">
     <string>Insert new record using default values in browsed table</string>
-=======
+   </property>
+  </action>
   <action name="fileNewInMemoryDatabaseAction">
    <property name="text">
     <string>New In-&amp;Memory Database</string>
->>>>>>> d5a04906
    </property>
   </action>
  </widget>
@@ -3508,7 +3507,6 @@
    </hints>
   </connection>
   <connection>
-<<<<<<< HEAD
    <sender>newRecordAction</sender>
    <signal>triggered()</signal>
    <receiver>MainWindow</receiver>
@@ -3534,7 +3532,9 @@
      <x>-1</x>
      <y>-1</y>
     </hint>
-=======
+   </hints>
+  </connection>
+  <connection>
    <sender>fileNewInMemoryDatabaseAction</sender>
    <signal>triggered()</signal>
    <receiver>MainWindow</receiver>
@@ -3544,7 +3544,6 @@
      <x>518</x>
      <y>314</y>
     </hint>
->>>>>>> d5a04906
     <hint type="destinationlabel">
      <x>518</x>
      <y>314</y>
