          name:                   sqlitebrowser  # the name of the snap
          version:                master
          base:                   core20
          version-script:         printf "`cat currentrelease | head -n 1 `-`git rev-list master --count`-` git -C . rev-parse --short HEAD`"

          summary:                DB Browser for SQLite  # 79 char long summary
          description:            |
            SQLite Database Browser is a visual tool used to create, design and edit database files compatible with SQLite. Its interface is based on Qt, and is meant to be used for users and developers that want to create databases, edit and search data using a familiar spreadsheet-like interface, without the need to learn complicated SQL commands. Controls and wizards are available for users to:
            * Create and compact database files
            * Create, define, modify and delete tables
            * Create, define and delete indexes
            * Browse, edit, add and delete records
            * Search records
            * Import and export records as text
            * Import and export tables from/to CSV files
            * Import and export databases from/to SQL dump files
            * Issue SQL queries and inspect the results
            * Examine a log of all SQL commands issued by the application
            SQLite Database Browser is not a visual shell for the sqlite command line tool. It does not require familiarity with SQL commands.
          confinement:            strict  # use "strict" to enforce system access only via declared interfaces
          grade:                  stable
          icon:                   images/logo.svg
          type:                   app
          plugs:
            gtk-3-themes:
              interface: content
              target: $SNAP/data-dir/themes
              default-provider: gtk-common-themes:gtk-3-themes
            sound-themes:
              interface: content
              target: $SNAP/data-dir/sounds
              default-provider: gtk-common-themes:sound-themes
            icon-themes:
              interface: content
              target: $SNAP/data-dir/icons
              default-provider: gtk-common-themes:icon-themes
          apps:
            sqlitebrowser:
              command: usr/local/bin/sqlitebrowser
              command-chain:
              - bin/desktop-launch
              - usr/local/bin/sqlitebrowser
              desktop:           usr/local/share/applications/sqlitebrowser.desktop
              environment:
                DISABLE_WAYLAND:  1
                TMPDIR:           $XDG_RUNTIME_DIR
                XLOCALEDIR: '$SNAP/usr/share/X11/locale'
                LOCPATH: '$SNAP/usr/lib/locale'
                GTK_PATH: $SNAP/lib/gtk-2.0
                GTK_DATA_PREFIX: $SNAP
                XDG_DATA_DIRS: $SNAP/share:$XDG_DATA_DIRS
                XDG_CONFIG_HOME: '$HOME/.config'
                XKB_CONFIG_ROOT: '$SNAP/usr/share/X11/xkb'
                XDG_CONFIG_DIRS: '$SNAP/etc/xdg:$XDG_CONFIG_DIRS'
                XDG_DATA_HOME: '$SNAP/usr/share'
                QT_QPA_PLATFORMTHEME: qt5ct
              plugs:
                - desktop
                - gsettings
                - home
                - unity7
                - wayland
                - x11
                - removable-media
                - cups-control

          build-packages:
              - build-essential
              - g++
              - qtbase5-dev
              - qttools5-dev
              - qttools5-dev-tools
              - libsqlite3-dev
              - cmake
              - libsqlcipher-dev
              - libqcustomplot-dev
              - libqt5scintilla2-dev
              - git
          parts:
              sqlitebrowser:
                  plugin:         cmake
                  cmake-parameters:   ["-DUSE_QT5=True", "-Dsqlcipher=1", "-Wno-dev","-DSQLITE_ENABLE_JSON1=1"]
                  source:         .
              desktop-qt5:
                build-packages:
                - qtbase5-dev
                - dpkg-dev
                - libgtk-3-dev
                make-parameters:
                - FLAVOR=qt5
                plugin:           make
                source:           https://github.com/ubuntu/snapcraft-desktop-helpers.git
                source-subdir:    qt
                stage-packages:
                - libxkbcommon0
                - ttf-ubuntu-font-family
                - dmz-cursor-theme
                - light-themes
                - adwaita-icon-theme
                - gnome-themes-standard
                - shared-mime-info
                - libgtk-3-0
                - libqt5gui5
                - libgdk-pixbuf2.0-0
                - libqt5svg5
                - libglib2.0-bin
                - libgtk-3-bin
                - unity-gtk3-module
                - libappindicator3-1
                - locales-all
                - xdg-user-dirs
                - ibus-gtk3
                - libibus-1.0-5
                - libgtk2.0-0
<<<<<<< HEAD
                - qt5-image-formats-plugins
=======
>>>>>>> 934fdbba
              dump:
                  source:         .
                  plugin:         dump
                  after:
                  - desktop-qt5
                  - sqlitebrowser
                  stage-packages:
                  - libc6
                  - libgcc1
                  - libsqlite3-0
                  - libstdc++6
                  - libsqlcipher-dev
                  - libatk-adaptor
                  - libgail-common
                  - libgail-3-0
                  - libgail-3-dev
                  - libgail-dev
                  - qtwayland5
                  - libqscintilla2-qt5-15
                  - libqt5printsupport5
                  - libqt5xml5
                  - libsqlcipher0
                  - libgtk-3-0
                  filesets:
                      wanted:
                      - bin/*
                      - share/*
                      - usr/lib/*.*
                      - usr/lib/*-linux-gnu*/libsqlcipher.so.0*
                      - usr/lib/*-linux-gnu*/libdb*
                      - usr/lib/*-linux-gnu*/libz.so*
                      - usr/lib/*-linux-gnu*/libatk*
                      - usr/lib/*-linux-gnu*/libgail*
                      - usr/lib/*-linux-gnu*/gtk-2.0/modules/*
                      - etc/X11/Xsession.d/90atk-adaptor
                      - usr/lib/gnome-settings-daemon-3.0/gtk-modules/at-spi2-atk.desktop
                      - usr/lib/unity-settings-daemon-1.0/gtk-modules/at-spi2-atk.desktop
                      - usr/lib/*-linux-gnu*/libQt5PrintSupport.so*
                      - usr/lib/*-linux-gnu*/libQt5Xml.so*
                  prime:
                  - $wanted<|MERGE_RESOLUTION|>--- conflicted
+++ resolved
@@ -112,10 +112,7 @@
                 - ibus-gtk3
                 - libibus-1.0-5
                 - libgtk2.0-0
-<<<<<<< HEAD
                 - qt5-image-formats-plugins
-=======
->>>>>>> 934fdbba
               dump:
                   source:         .
                   plugin:         dump
